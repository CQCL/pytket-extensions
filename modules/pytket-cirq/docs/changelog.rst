Changelog
~~~~~~~~~

<<<<<<< HEAD
0.23.0 (Unreleased)
-------------------

* `cirq_to_tk()` and `tk_to_cirq()` now properly handle circuits with `NamedQubit`.

=======
0.23.0 (May 2022)
-----------------

* Updated pytket version requirement to 1.2.
>>>>>>> 90c27e76

0.22.0 (April 2022)
-------------------

* Updated cirq version requirement to 0.14.
* Changed `process_characterisation()` so that it expects a `SerializableDevice`
  instead of an `XmonDevice`.
* Updated pytket version requirement to 1.1.

0.21.0 (March 2022)
-------------------

* Updated pytket version requirement to 1.0.

0.20.0 (February 2022)
----------------------

* Updated pytket version requirement to 0.19.
* Drop support for Python 3.7; add support for 3.10.

0.19.0 (January 2022)
---------------------

* Updated pytket version requirement to 0.18.

0.18.0 (November 2021)
----------------------

* Updated pytket version requirement to 0.17.

0.17.0 (October 2021)
---------------------

* Updated cirq version requirement to 0.13.
* Updated pytket version requirement to 0.16.

0.16.0 (September 2021)
-----------------------

* Updated cirq version requirement to 0.12.
* Updated pytket version requirement to 0.15.

0.15.0 (September 2021)
-----------------------

* Updated pytket version requirement to 0.14.

0.14.0 (July 2021)
------------------

* Updated pytket version requirement to 0.13.

0.13.0 (June 2021)
------------------

* Updated pytket version requirement to 0.12.

0.12.0 (May 2021)
-----------------

* Updated pytket version requirement to 0.11.

0.11.0 (unreleased)
-------------------

* Required cirq version updated to 0.11.
* Add CH gate to allowed gates for cirq to pytket conversion methods

0.10.1 (May 2021)
-----------------

* Pinning cirq version to 0.10.

0.10.0 (April 2021)
-------------------

* Improved error handling.
* Inclusion of unused qubits in state and density-matrix simulators.<|MERGE_RESOLUTION|>--- conflicted
+++ resolved
@@ -1,18 +1,15 @@
 Changelog
 ~~~~~~~~~
 
-<<<<<<< HEAD
-0.23.0 (Unreleased)
+0.24.0 (Unreleased)
 -------------------
 
 * `cirq_to_tk()` and `tk_to_cirq()` now properly handle circuits with `NamedQubit`.
 
-=======
 0.23.0 (May 2022)
 -----------------
 
 * Updated pytket version requirement to 1.2.
->>>>>>> 90c27e76
 
 0.22.0 (April 2022)
 -------------------
