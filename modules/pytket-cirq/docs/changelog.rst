Changelog
~~~~~~~~~

<<<<<<< HEAD
0.26.0 (unreleased)
-------------------

* Updated cirq version requirement to 1.x.
* Update conversion to support rx, ry, and rz operations.
=======
0.26.0 (August 2022)
--------------------

* Updated cirq version requirement to 1.x.
* Update conversion to support rx, ry, and rz operations.
* Updated pytket version requirement to 1.5.
>>>>>>> b01a9f43

0.25.0 (July 2022)
------------------

* Updated pytket version requirement to 1.4.
* Updated cirq version requirement to 0.15.
* Changed `process_characterisation()` so that it expects a `GridDevice` instead
  of a `SerializableDevice`.

0.24.0 (June 2022)
------------------

* `cirq_to_tk()` and `tk_to_cirq()` now properly handle circuits with `NamedQubit`.
* Updated pytket version requirement to 1.3.

0.23.0 (May 2022)
-----------------

* Updated pytket version requirement to 1.2.

0.22.0 (April 2022)
-------------------

* Updated cirq version requirement to 0.14.
* Changed `process_characterisation()` so that it expects a `SerializableDevice`
  instead of an `XmonDevice`.
* Updated pytket version requirement to 1.1.

0.21.0 (March 2022)
-------------------

* Updated pytket version requirement to 1.0.

0.20.0 (February 2022)
----------------------

* Updated pytket version requirement to 0.19.
* Drop support for Python 3.7; add support for 3.10.

0.19.0 (January 2022)
---------------------

* Updated pytket version requirement to 0.18.

0.18.0 (November 2021)
----------------------

* Updated pytket version requirement to 0.17.

0.17.0 (October 2021)
---------------------

* Updated cirq version requirement to 0.13.
* Updated pytket version requirement to 0.16.

0.16.0 (September 2021)
-----------------------

* Updated cirq version requirement to 0.12.
* Updated pytket version requirement to 0.15.

0.15.0 (September 2021)
-----------------------

* Updated pytket version requirement to 0.14.

0.14.0 (July 2021)
------------------

* Updated pytket version requirement to 0.13.

0.13.0 (June 2021)
------------------

* Updated pytket version requirement to 0.12.

0.12.0 (May 2021)
-----------------

* Updated pytket version requirement to 0.11.

0.11.0 (unreleased)
-------------------

* Required cirq version updated to 0.11.
* Add CH gate to allowed gates for cirq to pytket conversion methods

0.10.1 (May 2021)
-----------------

* Pinning cirq version to 0.10.

0.10.0 (April 2021)
-------------------

* Improved error handling.
* Inclusion of unused qubits in state and density-matrix simulators.<|MERGE_RESOLUTION|>--- conflicted
+++ resolved
@@ -1,20 +1,12 @@
 Changelog
 ~~~~~~~~~
 
-<<<<<<< HEAD
-0.26.0 (unreleased)
--------------------
-
-* Updated cirq version requirement to 1.x.
-* Update conversion to support rx, ry, and rz operations.
-=======
 0.26.0 (August 2022)
 --------------------
 
 * Updated cirq version requirement to 1.x.
 * Update conversion to support rx, ry, and rz operations.
 * Updated pytket version requirement to 1.5.
->>>>>>> b01a9f43
 
 0.25.0 (July 2022)
 ------------------
