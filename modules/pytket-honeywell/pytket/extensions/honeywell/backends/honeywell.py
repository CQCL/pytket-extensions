# Copyright 2020-2021 Cambridge Quantum Computing
#
# Licensed under the Apache License, Version 2.0 (the "License");
# you may not use this file except in compliance with the License.
# You may obtain a copy of the License at
#
#     http://www.apache.org/licenses/LICENSE-2.0
#
# Unless required by applicable law or agreed to in writing, software
# distributed under the License is distributed on an "AS IS" BASIS,
# WITHOUT WARRANTIES OR CONDITIONS OF ANY KIND, either express or implied.
# See the License for the specific language governing permissions and
# limitations under the License.
"""Pytket Backend for Honeywell devices."""

from ast import literal_eval
import json
from http import HTTPStatus
from typing import Dict, List, Optional, Sequence, Union, Any, cast

import numpy as np
import requests
import keyring  # type: ignore

from pytket.backends import Backend, ResultHandle, CircuitStatus, StatusEnum
from requests.models import Response
from pytket.backends.backend import KwargTypes
from pytket.backends.resulthandle import _ResultIdTuple
from pytket.backends.backendinfo import BackendInfo, fully_connected_backendinfo
from pytket.backends.backendresult import BackendResult
from pytket.backends.backend_exceptions import CircuitNotRunError
from pytket.circuit import Circuit, OpType, Bit  # type: ignore
from pytket.extensions.honeywell._metadata import __extension_version__
from pytket.qasm import circuit_to_qasm_str
from pytket.passes import (  # type: ignore
    BasePass,
    SequencePass,
    SynthesiseTket,
    RemoveRedundancies,
    RebaseHQS,
    SquashHQS,
    FullPeepholeOptimise,
    DecomposeBoxes,
    DecomposeClassicalExp,
    SimplifyInitial,
)
from pytket.predicates import (  # type: ignore
    GateSetPredicate,
    MaxNQubitsPredicate,
    Predicate,
    NoSymbolsPredicate,
)
from pytket.utils import prepare_circuit
from pytket.utils.outcomearray import OutcomeArray

from .config import set_honeywell_config
from .api_wrappers import HQSAPIError, HoneywellQAPI

_DEBUG_HANDLE_PREFIX = "_MACHINE_DEBUG_"
HONEYWELL_URL_PREFIX = "https://qapi.honeywell.com/v1/"

_STATUS_MAP = {
    "queued": StatusEnum.QUEUED,
    "running": StatusEnum.RUNNING,
    "completed": StatusEnum.COMPLETED,
    "failed": StatusEnum.ERROR,
    "canceling": StatusEnum.CANCELLED,
    "canceled": StatusEnum.CANCELLED,
}

_GATE_SET = {
    OpType.Rz,
    OpType.PhasedX,
    OpType.ZZMax,
    OpType.Reset,
    OpType.Measure,
    OpType.Barrier,
    OpType.RangePredicate,
    OpType.MultiBit,
    OpType.ExplicitPredicate,
    OpType.ExplicitModifier,
    OpType.SetBits,
}


class GetResultFailed(Exception):
    pass


class HoneywellBackend(Backend):
    """
    Interface to a Honeywell device.
    """

    _supports_shots = True
    _supports_counts = True
    _supports_contextual_optimisation = True
    _persistent_handles = True

    def __init__(
        self,
        device_name: str,
        label: Optional[str] = "job",
        login: bool = True,
        simulator: str = "state-vector",
        machine_debug: bool = False,
    ):
        """Construct a new Honeywell backend.

        :param device_name: Name of device, e.g. "HQS-LT-S1-APIVAL"
        :type device_name: str
        :param label: Job labels used if Circuits have no name, defaults to "job"
        :type label: Optional[str], optional
        :param login: Flag to attempt login on construction, defaults to True
        :type login: bool, optional
        :param simulator: Only applies to simulator devices, options are
            "state-vector" or "stabilizer", defaults to "state-vector"
        :type simulator: str, optional
        """

        super().__init__()
        self._device_name = device_name
        self._label = label

        self._backend_info: Optional[BackendInfo] = None
        if machine_debug:
            self._api_handler = None
        else:
            self._api_handler = HoneywellQAPI(machine=device_name, login=login)

        self.simulator_type = simulator

    @property
    def _MACHINE_DEBUG(self) -> bool:
        return self._api_handler is None

    @_MACHINE_DEBUG.setter
    def _MACHINE_DEBUG(self, val: bool) -> None:
        if val:
            self._api_handler = None
        elif self._api_handler is None:
            raise RuntimeError("_MACHINE_DEBUG cannot be False with no _api_handler.")

    @classmethod
    def _available_devices(
        cls, _api_handler: Optional[HoneywellQAPI] = None
    ) -> List[Dict[str, Any]]:
        """List devices available from Honeywell.

        >>> HoneywellBackend._available_devices()
        e.g. [{'name': 'HQS-LT-1.0-APIVAL', 'n_qubits': 6}]

        :param _api_handler: Instance of API handler, defaults to None
        :type _api_handler: Optional[HoneywellQAPI], optional
        :return: Dictionaries of machine name and number of qubits.
        :rtype: List[Dict[str, Any]]
        """
        if _api_handler is None:
            _api_handler = HoneywellQAPI()
        id_token = _api_handler.login()
        res = requests.get(
            f"{_api_handler.url}machine/?config=true",
            headers={"Authorization": id_token},
        )
        _api_handler._response_check(res, "get machine list")
        jr = res.json()
        return jr  # type: ignore

    @classmethod
    def available_devices(cls, **kwargs: Any) -> List[BackendInfo]:
        """
        See :py:meth:`pytket.backends.Backend.available_devices`.
        Supported kwargs: `api_handler` (default none).
        """
        api_handler: Optional[HoneywellQAPI] = kwargs.get("api_handler")
        if api_handler is None:
            api_handler = HoneywellQAPI(login=False)
        id_token = api_handler.login()
        res = requests.get(
            f"{api_handler.url}machine/?config=true",
            headers={"Authorization": id_token},
        )
        api_handler._response_check(res, "get machine list")
        jr = res.json()
        return [
            fully_connected_backendinfo(
                cls.__name__,
                machine["name"],
                __extension_version__,
                machine["n_qubits"],
                _GATE_SET,
            )
            for machine in jr
        ]

    def _retrieve_backendinfo(self, machine: str) -> BackendInfo:
        jr = self._available_devices(self._api_handler)
        try:
            self._machine_info = next(entry for entry in jr if entry["name"] == machine)
        except StopIteration:
            raise RuntimeError(f"Device {machine} is not available.")
        return fully_connected_backendinfo(
            type(self).__name__,
            machine,
            __extension_version__,
            self._machine_info["n_qubits"],
            _GATE_SET,
        )

    @classmethod
    def device_state(
        cls, device_name: str, _api_handler: Optional[HoneywellQAPI] = None
    ) -> str:
        """Check the status of a device.

        >>> HoneywellBackend.device_state('HQS-LT-1.0-APIVAL') # e.g. "online"


        :param device_name: Name of the device.
        :type device_name: str
        :param _api_handler: Instance of API handler, defaults to None
        :type _api_handler: Optional[HoneywellQAPI], optional
        :return: String of state, e.g. "online"
        :rtype: str
        """
        if _api_handler is None:
            _api_handler = HoneywellQAPI()

        res = requests.get(
            f"{_api_handler.url}machine/{device_name}",
            headers={"Authorization": _api_handler.login()},
        )
        _api_handler._response_check(res, "get machine status")
        jr = res.json()
        return str(jr["state"])

    @property
    def backend_info(self) -> Optional[BackendInfo]:
        if self._backend_info is None and not self._MACHINE_DEBUG:
            self._backend_info = self._retrieve_backendinfo(self._device_name)
        return self._backend_info

    @property
    def required_predicates(self) -> List[Predicate]:
        preds = [
            NoSymbolsPredicate(),
            GateSetPredicate(_GATE_SET),
        ]
        if not self._MACHINE_DEBUG:
            assert self.backend_info is not None
            preds.append(MaxNQubitsPredicate(self.backend_info.n_nodes))

        return preds

    def default_compilation_pass(self, optimisation_level: int = 1) -> BasePass:
        assert optimisation_level in range(3)
        passlist = [DecomposeClassicalExp(), DecomposeBoxes()]
        if optimisation_level == 0:
            return SequencePass(passlist + [RebaseHQS()])
        elif optimisation_level == 1:
            return SequencePass(
                passlist
                + [
                    SynthesiseTket(),
                    RebaseHQS(),
                    RemoveRedundancies(),
                    SquashHQS(),
                    SimplifyInitial(
                        allow_classical=False, create_all_qubits=True, xcirc=_xcirc
                    ),
                ]
            )
        else:
            return SequencePass(
                passlist
                + [
                    FullPeepholeOptimise(),
                    RebaseHQS(),
                    RemoveRedundancies(),
                    SquashHQS(),
                    SimplifyInitial(
                        allow_classical=False, create_all_qubits=True, xcirc=_xcirc
                    ),
                ]
            )

    @property
    def _result_id_type(self) -> _ResultIdTuple:
        return tuple((str, str))

    def process_circuits(
        self,
        circuits: Sequence[Circuit],
        n_shots: Union[None, int, Sequence[Optional[int]]] = None,
        valid_check: bool = True,
        **kwargs: KwargTypes,
    ) -> List[ResultHandle]:
        """
        See :py:meth:`pytket.backends.Backend.process_circuits`.

        Supported kwargs:

        * `postprocess`: boolean flag to allow classical postprocessing.
        * `noisy_simulation`: boolean flag to specify whether the simulator should
          perform noisy simulation with an error model (default value is `True`).
<<<<<<< HEAD
        * `group`: string identifier of a collection of jobs, can be used for usage tracking.
=======
        * `group`: string identifier of a collection of jobs, can be used for usage
          tracking.
>>>>>>> 4df409ff
        """
        circuits = list(circuits)
        n_shots_list = Backend._get_n_shots_as_list(
            n_shots,
            len(circuits),
            optional=False,
        )

        if valid_check:
            self._check_all_circuits(circuits)

        postprocess = kwargs.get("postprocess", False)
        noisy_simulation = kwargs.get("noisy_simulation", True)
        basebody: Dict[str, Any] = {
            "machine": self._device_name,
            "language": "OPENQASM 2.0",
            "priority": "normal",
            "options": {
                "simulator": self.simulator_type,
                "error-model": noisy_simulation,
            },
        }
        group = kwargs.get("group")
        if group is not None:
            basebody["group"] = group

        handle_list = []
        for i, (circ, n_shots) in enumerate(zip(circuits, n_shots_list)):
            if postprocess:
                c0, ppcirc = prepare_circuit(circ, allow_classical=False, xcirc=_xcirc)
                ppcirc_rep = ppcirc.to_dict()
            else:
                c0, ppcirc_rep = circ, None
            honeywell_circ = circuit_to_qasm_str(c0, header="hqslib1")
            body = basebody.copy()
            body["name"] = circ.name if circ.name else f"{self._label}_{i}"
            body["program"] = honeywell_circ
            body["count"] = n_shots
            if self._api_handler is None:
                handle_list.append(
                    ResultHandle(
                        _DEBUG_HANDLE_PREFIX + str((circ.n_qubits, n_shots)),
                        json.dumps(ppcirc_rep),
                    )
                )
            else:
                try:
                    res = _submit_job(self._api_handler, body)
                    if res.status_code != HTTPStatus.OK:
                        self.relogin()
                        res = _submit_job(self._api_handler, body)

                    jobdict = res.json()
                    if res.status_code != HTTPStatus.OK:
                        raise HQSAPIError(
                            f'HTTP error submitting job, {jobdict["error"]["text"]}'
                        )
                except ConnectionError:
                    raise ConnectionError(
                        f"{self._label} Connection Error: Error during submit..."
                    )

                # extract job ID from response
                jobid = cast(str, jobdict["job"])
                handle = ResultHandle(jobid, json.dumps(ppcirc_rep))
                handle_list.append(handle)
                self._cache[handle] = dict()

        return handle_list

    def _retrieve_job(
        self, jobid: str, timeout: Optional[int] = None, wait: Optional[int] = None
    ) -> Dict:
        if not self._api_handler:
            raise RuntimeError("API handler not set")
        with self._api_handler.override_timeouts(timeout=timeout, retry_timeout=wait):
            # set and unset optional timeout parameters

            try:
                job_dict = self._api_handler.retrieve_job(jobid, use_websocket=True)
            except HQSAPIError:
                self.relogin()
                job_dict = self._api_handler.retrieve_job(jobid, use_websocket=True)

        if job_dict is None:
            raise RuntimeError(f"Unable to retrieve job {jobid}")
        return job_dict

    def cancel(self, handle: ResultHandle) -> None:
        if self._api_handler is not None:
            jobid = str(handle[0])
            self._api_handler.cancel(jobid)

    def _update_cache_result(self, handle: ResultHandle, res: BackendResult) -> None:
        rescache = {"result": res}

        if handle in self._cache:
            self._cache[handle].update(rescache)
        else:
            self._cache[handle] = rescache

    def circuit_status(self, handle: ResultHandle) -> CircuitStatus:
        self._check_handle_type(handle)
        jobid = str(handle[0])
        if self._api_handler is None or jobid.startswith(_DEBUG_HANDLE_PREFIX):
            return CircuitStatus(StatusEnum.COMPLETED)
        # TODO check queue position and add to message
        try:
            response = self._api_handler.retrieve_job_status(jobid, use_websocket=True)
        except HQSAPIError:
            self.relogin()
            response = self._api_handler.retrieve_job_status(jobid, use_websocket=True)

        if response is None:
            raise RuntimeError(f"Unable to retrieve circuit status for handle {handle}")
        circ_status = _parse_status(response)
        if circ_status.status is StatusEnum.COMPLETED:
            if "results" in response:
                ppcirc_rep = json.loads(cast(str, handle[1]))
                ppcirc = (
                    Circuit.from_dict(ppcirc_rep) if ppcirc_rep is not None else None
                )
                self._update_cache_result(
                    handle, _convert_result(response["results"], ppcirc)
                )
        return circ_status

    def get_result(self, handle: ResultHandle, **kwargs: KwargTypes) -> BackendResult:
        """
        See :py:meth:`pytket.backends.Backend.get_result`.
        Supported kwargs: `timeout`, `wait`.
        """
        try:
            return super().get_result(handle)
        except CircuitNotRunError:
            jobid = str(handle[0])
            ppcirc_rep = json.loads(cast(str, handle[1]))
            ppcirc = Circuit.from_dict(ppcirc_rep) if ppcirc_rep is not None else None

            if self._MACHINE_DEBUG or jobid.startswith(_DEBUG_HANDLE_PREFIX):
                debug_handle_info = jobid[len(_DEBUG_HANDLE_PREFIX) :]
                n_qubits, shots = literal_eval(debug_handle_info)
                return _convert_result({"c": (["0" * n_qubits] * shots)}, ppcirc)
            # TODO exception handling when jobid not found on backend
            timeout = kwargs.get("timeout")
            if timeout is not None:
                timeout = int(timeout)
            wait = kwargs.get("wait")
            if wait is not None:
                wait = int(wait)

            job_retrieve = self._retrieve_job(jobid, timeout, wait)
            circ_status = _parse_status(job_retrieve)
            if circ_status.status not in (StatusEnum.COMPLETED, StatusEnum.CANCELLED):
                raise GetResultFailed(
                    f"Cannot retrieve result; job status is {circ_status}"
                )
            try:
                res = job_retrieve["results"]
            except KeyError:
                raise GetResultFailed("Results missing in device return data.")

            backres = _convert_result(res, ppcirc)
            self._update_cache_result(handle, backres)
            return backres

    def cost_estimate(self, circuit: Circuit, n_shots: int) -> float:
        """
        Estimate the cost in Honeywell Quantum Credits (HQC) to complete this `circuit`
        with `n_shots` repeats. The estimate is based on hard-coded constants, which may
        be out of date, invalidating the estimate. Use with caution.

        With 𝑁1𝑞 PhasedX gates, 𝑁2𝑞 ZZMax gates, 𝑁𝑚 state preparations and measurements,
        and 𝐶 shots:

        𝐻𝑄𝐶= 5 + (𝑁1𝑞 + 10𝑁2𝑞 + 5𝑁𝑚)*𝐶/5000

        :param circuit: Circuit to calculate runtime estimate for. Must be valid for
            backend.
        :type circuit: Circuit
        :param n_shots: Number of shots.
        :type n_shots: int
        :raises ValueError: Circuit is not valid, needs to be compiled.
        :return: Cost in HQC to execute the shots.
        :rtype: float
        """
        if not self.valid_circuit(circuit):
            raise ValueError(
                "Circuit does not satisfy predicates of backend."
                + " Try running `backend.get_compiled_circuit` first"
            )
        gate_counts: Dict[OpType, int] = {
            g_type: circuit.n_gates_of_type(g_type) for g_type in _GATE_SET
        }
        n_1q = gate_counts[OpType.PhasedX]
        n_m = circuit.n_qubits + gate_counts[OpType.Measure] + gate_counts[OpType.Reset]
        n_2q = gate_counts[OpType.ZZMax]
        cost: float = 5 + (n_1q + 10 * n_2q + 5 * n_m) * n_shots / 5000
        return cost

    def delete_authentication(self) -> None:
        """Remove stored Honeywell Credentials, you will need to log in again."""

        if self._api_handler is not None:
            self._api_handler.delete_authentication()

    def relogin(self) -> None:
        """Remove stored Honeywell Credentials, and ask for credentials again."""

        if self._api_handler is not None:
            self.delete_authentication()
            self._api_handler.login()

    @staticmethod
    def save_login(user_name: str, pwd: str) -> None:
        """NOT RECOMMENDED

        Use this method to (somewhat) securely store your password on your system so you
        don't have to login frequently. This uses the keyring package.

        This is not advised, providing your credentials when prompted is more secure.
        """
        set_honeywell_config(user_name)

        keyring.set_password(HoneywellQAPI.KEYRING_NAME, user_name, pwd)  # type: ignore

    @staticmethod
    def clear_saved_login(user_name: str) -> None:
        """Delete saved password for user_name if it exists"""
        set_honeywell_config(None)
        try:
            keyring.delete_password(HoneywellQAPI.KEYRING_NAME, user_name)  # type: ignore
        except keyring.errors.PasswordDeleteError:
            raise ValueError(f"No credentials stored for {user_name}")


_xcirc = Circuit(1).add_gate(OpType.PhasedX, [1, 0], [0])
_xcirc.add_phase(0.5)


def _convert_result(
    resultdict: Dict[str, List[str]], ppcirc: Optional[Circuit] = None
) -> BackendResult:
    array_dict = {
        creg: np.array([list(a) for a in reslist]).astype(np.uint8)
        for creg, reslist in resultdict.items()
    }
    reversed_creg_names = sorted(array_dict.keys(), reverse=True)
    c_bits = [
        Bit(name, ind)
        for name in reversed_creg_names
        for ind in range(array_dict[name].shape[-1] - 1, -1, -1)
    ]

    stacked_array = np.hstack([array_dict[name] for name in reversed_creg_names])
    return BackendResult(
        c_bits=c_bits,
        shots=OutcomeArray.from_readouts(cast(Sequence[Sequence[int]], stacked_array)),
        ppcirc=ppcirc,
    )


def _parse_status(response: Dict) -> CircuitStatus:
    h_status = response["status"]
    msgdict = {
        k: response.get(k, None)
        for k in (
            "name",
            "submit-date",
            "result-date",
            "queue-position",
            "cost",
            "error",
        )
    }
    message = str(msgdict)
    return CircuitStatus(_STATUS_MAP[h_status], message)


def _submit_job(api_handler: HoneywellQAPI, body: Dict) -> Response:
    id_token = api_handler.login()
    # send job request
    return requests.post(
        f"{api_handler.url}job",
        json.dumps(body),
        headers={"Authorization": id_token},
    )<|MERGE_RESOLUTION|>--- conflicted
+++ resolved
@@ -303,12 +303,8 @@
         * `postprocess`: boolean flag to allow classical postprocessing.
         * `noisy_simulation`: boolean flag to specify whether the simulator should
           perform noisy simulation with an error model (default value is `True`).
-<<<<<<< HEAD
-        * `group`: string identifier of a collection of jobs, can be used for usage tracking.
-=======
         * `group`: string identifier of a collection of jobs, can be used for usage
           tracking.
->>>>>>> 4df409ff
         """
         circuits = list(circuits)
         n_shots_list = Backend._get_n_shots_as_list(
