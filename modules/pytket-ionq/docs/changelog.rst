Changelog
~~~~~~~~~

<<<<<<< HEAD
0.21.0 (unreleased)
-------------------

* Make ``qpu.harmony`` the default device name.
=======
0.21.0 (August 2022)
--------------------

* Make ``qpu.harmony`` the default device name.
* Updated pytket version requirement to 1.5.
>>>>>>> b01a9f43

0.20.0 (July 2022)
------------------

* Updated pytket version requirement to 1.4.

0.19.0 (June 2022)
------------------

* Updated pytket version requirement to 1.3.

0.18.0 (May 2022)
-----------------

* Retrieve device info from API, requires valid API token to initialize ``IonQBackend``.
* Updated pytket version requirement to 1.2.

0.17.0 (April 2022)
-------------------

* Updated pytket version requirement to 1.1.

0.16.0 (March 2022)
-------------------

* Updated pytket version requirement to 1.0.

0.15.0 (February 2022)
----------------------

* Updated pytket version requirement to 0.19.
* Drop support for Python 3.7; add support for 3.10.

0.14.0 (January 2022)
---------------------

* Updated pytket version requirement to 0.18.

0.13.0 (November 2021)
----------------------

* Updated pytket version requirement to 0.17.

0.12.0 (October 2021)
---------------------

* Updated pytket version requirement to 0.16.

0.11.0 (September 2021)
-----------------------

* Updated pytket version requirement to 0.15.

0.10.0 (September 2021)
-----------------------

* Updated pytket version requirement to 0.14.

0.9.0 (July 2021)
-----------------

* Updated pytket version requirement to 0.13.

0.8.1 (July 2021)
-----------------

* Fixed bug in IonQBackend when n_shots argument was passed as list.

0.8.0 (June 2021)
-----------------

* Updated pytket version requirement to 0.12.

0.7.0 (May 2021)
----------------

* Updated pytket version requirement to 0.11.

0.6.0 (May 2021)
----------------

* Contextual optimisation added to default compilation passes (except at optimisation level 0).<|MERGE_RESOLUTION|>--- conflicted
+++ resolved
@@ -1,18 +1,11 @@
 Changelog
 ~~~~~~~~~
 
-<<<<<<< HEAD
-0.21.0 (unreleased)
--------------------
-
-* Make ``qpu.harmony`` the default device name.
-=======
 0.21.0 (August 2022)
 --------------------
 
 * Make ``qpu.harmony`` the default device name.
 * Updated pytket version requirement to 1.5.
->>>>>>> b01a9f43
 
 0.20.0 (July 2022)
 ------------------
