--- conflicted
+++ resolved
@@ -65,13 +65,9 @@
     Qubit,
 )
 from pytket._tket.circuit import _TEMP_BIT_NAME  # type: ignore
-<<<<<<< HEAD
+from pytket.pauli import Pauli, QubitPauliString  # type: ignore
 from pytket.routing import Architecture, FullyConnected  # type: ignore
-=======
-from pytket.pauli import Pauli, QubitPauliString  # type: ignore
-from pytket.routing import Architecture  # type: ignore
 from pytket.utils import QubitPauliOperator, gen_term_sequence_circuit
->>>>>>> 6943055e
 
 if TYPE_CHECKING:
     from qiskit.providers.backend import BackendV1 as QiskitBackend  # type: ignore
