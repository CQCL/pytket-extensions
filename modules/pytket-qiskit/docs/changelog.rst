--- conflicted
+++ resolved
@@ -1,20 +1,12 @@
 Changelog
 ~~~~~~~~~
 
-<<<<<<< HEAD
-0.28.0 (unreleased)
--------------------
-
-* Improve result retrieval speed of ``AerUnitaryBackend`` and ``AerStateBackend``.
-* Update qiskit version to 0.37.
-=======
 0.28.0 (August 2022)
 --------------------
 
 * Improve result retrieval speed of ``AerUnitaryBackend`` and ``AerStateBackend``.
 * Update qiskit version to 0.37.
 * Updated pytket version requirement to 1.5.
->>>>>>> b01a9f43
 
 0.27.0 (July 2022)
 ------------------
