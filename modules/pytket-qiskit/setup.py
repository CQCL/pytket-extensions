# Copyright 2020-2022 Cambridge Quantum Computing
#
# Licensed under the Apache License, Version 2.0 (the "License");
# you may not use this file except in compliance with the License.
# You may obtain a copy of the License at
#
#     http://www.apache.org/licenses/LICENSE-2.0
#
# Unless required by applicable law or agreed to in writing, software
# distributed under the License is distributed on an "AS IS" BASIS,
# WITHOUT WARRANTIES OR CONDITIONS OF ANY KIND, either express or implied.
# See the License for the specific language governing permissions and
# limitations under the License.

import shutil
import os
from setuptools import setup, find_namespace_packages  # type: ignore

metadata: dict = {}
with open("_metadata.py") as fp:
    exec(fp.read(), metadata)
shutil.copy(
    "_metadata.py",
    os.path.join("pytket", "extensions", "qiskit", "_metadata.py"),
)

setup(
    name=metadata["__extension_name__"],
    version=metadata["__extension_version__"],
    author="Will Simmons",
    author_email="will.simmons@cambridgequantum.com",
    python_requires=">=3.8",
    url="https://github.com/CQCL/pytket-extensions",
    description="Extension for pytket, providing translation to and from the Qiskit "
    "framework",
    long_description=open("README.md").read(),
    long_description_content_type="text/markdown",
    license="Apache 2",
    packages=find_namespace_packages(include=["pytket.*"]),
    include_package_data=True,
<<<<<<< HEAD
    install_requires=["pytket == 0.19.0rc0", "qiskit ~= 0.34.0"],
=======
    install_requires=["pytket == 0.19.0rc1", "qiskit ~= 0.33.0"],
>>>>>>> 78866279
    classifiers=[
        "Environment :: Console",
        "Programming Language :: Python :: 3.8",
        "Programming Language :: Python :: 3.9",
        "Programming Language :: Python :: 3.10",
        "License :: OSI Approved :: Apache Software License",
        "Operating System :: MacOS :: MacOS X",
        "Operating System :: POSIX :: Linux",
        "Operating System :: Microsoft :: Windows",
        "Intended Audience :: Developers",
        "Intended Audience :: Science/Research",
        "Topic :: Scientific/Engineering",
    ],
    zip_safe=False,
)<|MERGE_RESOLUTION|>--- conflicted
+++ resolved
@@ -38,11 +38,8 @@
     license="Apache 2",
     packages=find_namespace_packages(include=["pytket.*"]),
     include_package_data=True,
-<<<<<<< HEAD
     install_requires=["pytket == 0.19.0rc0", "qiskit ~= 0.34.0"],
-=======
-    install_requires=["pytket == 0.19.0rc1", "qiskit ~= 0.33.0"],
->>>>>>> 78866279
+
     classifiers=[
         "Environment :: Console",
         "Programming Language :: Python :: 3.8",
