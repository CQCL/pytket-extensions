# Copyright 2020-2021 Cambridge Quantum Computing
#
# Licensed under the Apache License, Version 2.0 (the "License");
# you may not use this file except in compliance with the License.
# You may obtain a copy of the License at
#
#     http://www.apache.org/licenses/LICENSE-2.0
#
# Unless required by applicable law or agreed to in writing, software
# distributed under the License is distributed on an "AS IS" BASIS,
# WITHOUT WARRANTIES OR CONDITIONS OF ANY KIND, either express or implied.
# See the License for the specific language governing permissions and
# limitations under the License.

import shutil
import os
from setuptools import setup, find_namespace_packages  # type: ignore

metadata: dict = {}
with open("_metadata.py") as fp:
    exec(fp.read(), metadata)
shutil.copy(
    "_metadata.py",
    os.path.join("pytket", "extensions", "qiskit", "_metadata.py"),
)

setup(
    name=metadata["__extension_name__"],
    version=metadata["__extension_version__"],
    author="Will Simmons",
    author_email="will.simmons@cambridgequantum.com",
    python_requires=">=3.7",
    url="https://github.com/CQCL/pytket",
    description="Extension for pytket, providing translation to and from the Qiskit "
    "framework",
    long_description=open("README.md").read(),
    long_description_content_type="text/markdown",
    license="Apache 2",
    packages=find_namespace_packages(include=["pytket.*"]),
    include_package_data=True,
    install_requires=[
<<<<<<< HEAD
        "pytket ~= 0.7.0",
=======
        "pytket ~= 0.8.0",
>>>>>>> 07a4bf41
        "qiskit ~= 0.23.5",
    ],
    classifiers=[
        "Environment :: Console",
        "Programming Language :: Python :: 3.7",
        "Programming Language :: Python :: 3.8",
        "Programming Language :: Python :: 3.9",
        "License :: Other/Proprietary License",
        "Operating System :: MacOS :: MacOS X",
        "Operating System :: POSIX :: Linux",
        "Operating System :: Microsoft :: Windows",
        "Intended Audience :: Developers",
        "Intended Audience :: Science/Research",
        "Topic :: Scientific/Engineering",
    ],
    zip_safe=False,
)<|MERGE_RESOLUTION|>--- conflicted
+++ resolved
@@ -39,11 +39,7 @@
     packages=find_namespace_packages(include=["pytket.*"]),
     include_package_data=True,
     install_requires=[
-<<<<<<< HEAD
-        "pytket ~= 0.7.0",
-=======
         "pytket ~= 0.8.0",
->>>>>>> 07a4bf41
         "qiskit ~= 0.23.5",
     ],
     classifiers=[
