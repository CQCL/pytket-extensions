Changelog
~~~~~~~~~

0.17.0 (unreleased)
-------------------

* Add optional "region" argument for initializing BraketBackend.
* Update requirements for amazon-braket-sdk and amazon-braket-schemas.
<<<<<<< HEAD
* Correct readout errors reported for Rigetti devices.
=======
* Add support for oqc provider.
>>>>>>> 8eebacda

0.16.0 (February 2022)
----------------------

* Updated pytket version requirement to 0.19.
* Drop support for Python 3.7; add support for 3.10.
* Add support for CV gates.

0.15.0 (January 2022)
---------------------

* Updated pytket version requirement to 0.18.

0.14.0 (November 2021)
----------------------

* Updated pytket version requirement to 0.17.

0.13.0 (October 2021)
---------------------

* Updated pytket version requirement to 0.16.

0.12.0 (September 2021)
-----------------------

* Updated pytket version requirement to 0.15.

0.11.0 (September 2021)
-----------------------

* Updated pytket version requirement to 0.14.

0.10.0 (July 2021)
------------------

* Updated pytket version requirement to 0.13.

0.9.0 (June 2021)
-----------------

* Updated pytket version requirement to 0.12.

0.8.2 (June 2021)
-----------------

* Make cache handling more robust.

0.8.1 (June 2021)
-----------------

* Make BracketBackend.device a property, in accordance with definition in base class.

0.8.0 (May 2021)
----------------

* Updated pytket version requirement to 0.11.

0.7.0 (May 2021)
----------------

* Contextual optimisation added to default compilation passes (except at optimisation level 0).<|MERGE_RESOLUTION|>--- conflicted
+++ resolved
@@ -6,11 +6,8 @@
 
 * Add optional "region" argument for initializing BraketBackend.
 * Update requirements for amazon-braket-sdk and amazon-braket-schemas.
-<<<<<<< HEAD
+* Add support for oqc provider.
 * Correct readout errors reported for Rigetti devices.
-=======
-* Add support for oqc provider.
->>>>>>> 8eebacda
 
 0.16.0 (February 2022)
 ----------------------
