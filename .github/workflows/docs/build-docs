--- conflicted
+++ resolved
@@ -11,7 +11,6 @@
 DOCS_DIR = Path(sys.argv[0]).absolute().parent
 MODULES_DIR = DOCS_DIR.parent.parent.parent / "modules"
 PYTKET_DOCS_LINK = "https://cqcl.github.io/tket/pytket/api/index.html"
-<<<<<<< HEAD
 PYTKET_AQT_DOCS_LINK ="https://cqcl.github.io/pytket-aqt/api/index.html"
 PYTKET_BRAKET_DOCS_LINK ="https://cqcl.github.io/pytket-braket/api/index.html"
 PYTKET_CIRQ_DOCS_LINK ="https://cqcl.github.io/pytket-cirq/api/index.html"
@@ -28,26 +27,6 @@
 PYTKET_QULACS_DOCS_LINK ="https://cqcl.github.io/pytket-qulacs/api/index.html"
 PYTKET_QUJAX_DOCS_LINK ="https://cqcl.github.io/pytket-qujax/api/index.html"
 PYTKET_STIM_DOCS_LINK ="https://cqcl.github.io/pytket-stim/api/index.html"
-=======
-PYTKET_QUANTINUUM_DOCS_LINK = "https://cqcl.github.io/pytket-quantinuum/api/index.html"
-PYTKET_QUJAX_DOCS_LINK = "https://cqcl.github.io/pytket-qujax/api/index.html"
-
-
-def get_all_modules():
-    all_mods = []
-    for d in MODULES_DIR.iterdir():
-        if d.is_dir():
-            dname = d.name
-            if dname.startswith("pytket-"):
-                all_mods.append(dname[7:])
-    return all_mods
-
-
-def get_module_version(module):
-    m = import_module(f"pytket.extensions.{module}")
-    return m._metadata.__extension_version__.split(".")
-
->>>>>>> b01a9f43
 
 def remove_dir(dirpath):
     if dirpath.exists() and dirpath.is_dir():
@@ -60,65 +39,6 @@
     with open(filepath, "w", encoding="utf8") as f:
         f.write(content)
 
-<<<<<<< HEAD
-=======
-
-def build_module_docs(module):
-    v = get_module_version(module)
-    mod_docs = MODULES_DIR / f"pytket-{module}" / "docs"
-    mod_build = mod_docs / "build"
-    conf_copy = mod_docs / "conf.py"
-    logo_copy = mod_docs / "CQCLogo.png"
-    shutil.copy(DOCS_DIR / "conf.py", conf_copy)
-    shutil.copy(DOCS_DIR / "CQCLogo.png", logo_copy)
-    remove_dir(mod_build)
-    index_rst = mod_docs / "index.rst"
-    with open(mod_docs / "intro.txt", "r") as f:
-        content = f.readlines()
-        content.append("\n.. toctree::\n\t:caption: Extensions:\n\t:maxdepth: 1\n\n")
-        content.append(f"\tIntroduction <../index.html#http://>\n")
-        for mod in get_all_modules():
-            # Using relative links in toctree requires a hack, see
-            # https://stackoverflow.com/questions/27979803/external-relative-link-in-sphinx-toctree-directive/31820846#31820846
-            content.append(f"\tpytket-{mod} <../{mod}/index.html#http://>\n")
-
-        content.append(f"\tpytket-quantinuum <{PYTKET_QUANTINUUM_DOCS_LINK}>\n")
-        content.append(f"\tpytket-qujax <{PYTKET_QUJAX_DOCS_LINK}>\n")
-
-        content.append(
-            "\n.. toctree::\n\t:caption: More documentation:\n\t:maxdepth: 1\n\n"
-        )
-        content.append(f"\tpytket <{PYTKET_DOCS_LINK}>\n")
-
-    with open(index_rst, "w") as f:
-        f.writelines(content)
-    subprocess.run(
-        [
-            "sphinx-build",
-            "-b",
-            "html",
-            "-D",
-            f"project=pytket-{module}",
-            "-D",
-            f"copyright={datetime.date.today().year} Cambridge Quantum Computing",
-            "-D",
-            f"version={'.'.join(v[:2])}",
-            "-D",
-            f"release={'.'.join(v)}",
-            ".",
-            "build",
-        ],
-        cwd=mod_docs,
-    )
-    for htmlfile in mod_build.rglob("*.html"):
-        fix_links(htmlfile)
-    fix_links(mod_build / "searchindex.js")
-    conf_copy.unlink()
-    logo_copy.unlink()
-    index_rst.unlink()
-
-
->>>>>>> b01a9f43
 if __name__ == "__main__":
     parser = argparse.ArgumentParser(
         description="Build HTML documentation for one or more modules."
