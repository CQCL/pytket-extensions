--- conflicted
+++ resolved
@@ -13,11 +13,6 @@
 PYTKET_DOCS_LINK = "https://cqcl.github.io/tket/pytket/api/index.html"
 PYTKET_QUANTINUUM_DOCS_LINK = "https://cqcl.github.io/pytket-quantinuum/api/index.html"
 PYTKET_QUJAX_DOCS_LINK = "https://cqcl.github.io/pytket-qujax/api/index.html"
-<<<<<<< HEAD
-PYTKET_BRAKET_DOCS_LINK = "https://cqcl.github.io/pytket-braket/api/index.html"
-PYTKET_IQM_DOCS_LINK = "https://cqcl.github.io/pytket-iqm/api/index.html"
-=======
->>>>>>> b01a9f43
 
 
 def get_all_modules():
@@ -67,16 +62,8 @@
             # https://stackoverflow.com/questions/27979803/external-relative-link-in-sphinx-toctree-directive/31820846#31820846
             content.append(f"\tpytket-{mod} <../{mod}/index.html#http://>\n")
 
-<<<<<<< HEAD
-        content.append(f"\tpytket-braket <{PYTKET_BRAKET_DOCS_LINK}>\n")
-        content.append(f"\tpytket-iqm <{PYTKET_IQM_DOCS_LINK}>\n")
         content.append(f"\tpytket-quantinuum <{PYTKET_QUANTINUUM_DOCS_LINK}>\n")
         content.append(f"\tpytket-qujax <{PYTKET_QUJAX_DOCS_LINK}>\n")
-=======
-        content.append(f"\tpytket-quantinuum <{PYTKET_QUANTINUUM_DOCS_LINK}>\n")
-        content.append(f"\tpytket-qujax <{PYTKET_QUJAX_DOCS_LINK}>\n")
-
->>>>>>> b01a9f43
         content.append(
             "\n.. toctree::\n\t:caption: More documentation:\n\t:maxdepth: 1\n\n"
         )
@@ -146,11 +133,6 @@
             for module in get_all_modules():
                 content.append(f"\tpytket-{module} <{module}/index.html#http://>\n")
 
-<<<<<<< HEAD
-            content.append(f"\tpytket-braket <{PYTKET_BRAKET_DOCS_LINK}>\n")
-            content.append(f"\tpytket-iqm <{PYTKET_IQM_DOCS_LINK}>\n")
-=======
->>>>>>> b01a9f43
             content.append(f"\tpytket-quantinuum <{PYTKET_QUANTINUUM_DOCS_LINK}>\n")
             content.append(f"\tpytket-qujax <{PYTKET_QUJAX_DOCS_LINK}>\n")
 
