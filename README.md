--- conflicted
+++ resolved
@@ -10,7 +10,6 @@
 All the extensions are written in pure Python, and depend on the `pytket`
 module.
 
-<<<<<<< HEAD
 The extensions can be found in other repos:
 
 * [pytket-aqt](https://github.com/CQCL/pytket-aqt)
@@ -29,24 +28,6 @@
 * [pytket-qujax](https://github.com/CQCL/pytket-qujax)
 * [pytket-qulacs](https://github.com/CQCL/pytket-qulacs)
 * [pytket-stim](https://github.com/CQCL/pytket-stim)
-=======
-Code for the following extensions is included here, each within its own
-subdirectory of the `modules` directory:
-
-* `pytket-aqt`
-* `pytket-cirq`
-* `pytket-ionq`
-* `pytket-projectq`
-* `pytket-pyquil`
-* `pytket-pysimplex`
-* `pytket-pyzx`
-* `pytket-qiskit`
-* `pytket-qsharp`
-* `pytket-qulacs`
-* `pytket-stim`
-
-See the individual `README` files for descriptions.
->>>>>>> b01a9f43
 
 Other extensions can be found in other repos:
 
@@ -78,11 +59,8 @@
 Please file bugs and feature requests on the Github
 [issue tracker](https://github.com/CQCL/pytket-extensions/issues).
 
-<<<<<<< HEAD
 There is also a Slack channel for discussion and support. Click [here](https://tketusers.slack.com/join/shared_invite/zt-18qmsamj9-UqQFVdkRzxnXCcKtcarLRA#/shared-invite/email) to join.
 
-=======
->>>>>>> b01a9f43
 ## Supported Backends
 
 For a list of accessible backends refer to the [documentation](https://cqcl.github.io/pytket-extensions/api/index.html).
